--- conflicted
+++ resolved
@@ -232,11 +232,7 @@
         # active sites (including spin)
         supp = self.support()
         L = len(supp)
-<<<<<<< HEAD
-        clist, alist, nlist, mlist, bclist, balist = construct_fermionic_operators(L)
-=======
         clist, alist, nlist, mlist, _, _ = construct_fermionic_operators(L)
->>>>>>> 6191f305
         # construct matrix representation
         mat = 0
         for term in self.terms:
@@ -252,10 +248,6 @@
                     fstring = fstring @ nlist[j]
                 elif op.otype == FieldOpType.FERMI_MODNUM:
                     fstring = fstring @ mlist[j]
-                elif op.otype == FieldOpType.BOSON_CREATE:
-                    fstring = fstring @ bclist[j]
-                elif op.otype == FieldOpType.BOSON_ANNIHIL:
-                    fstring == fstring @ balist[j]
                 else:
                     raise RuntimeError(f"unexpected fermionic operator type {op.otype}")
             mat += float(term.coeff) * fstring
